//******************************************************************************
// Copyright 2019 Google LLC
//
// Licensed under the Apache License, Version 2.0 (the "License");
// you may not use this file except in compliance with the License.
// You may obtain a copy of the License at
//
//    https://www.apache.org/licenses/LICENSE-2.0
//
// Unless required by applicable law or agreed to in writing, software
// distributed under the License is distributed on an "AS IS" BASIS,
// WITHOUT WARRANTIES OR CONDITIONS OF ANY KIND, either express or implied.
// See the License for the specific language governing permissions and
// limitations under the License.
//
<<<<<<< HEAD

=======
import XCTest
import _Differentiation
>>>>>>> 461265ed
import Foundation
import Numerics
import SwiftRT
import XCTest

class test_AlgebraicField: XCTestCase {
  //--------------------------------------------------------------------------
  // support terminal test run
  static var allTests = [
    ("test_minimalAdd", test_minimalAdd),
    ("test_minimalAddVJP", test_minimalAddVJP),

    ("test_perfAdd", test_perfAdd),
    ("test_add", test_add),
    ("test_addStrided", test_addStrided),
    ("test_addFloat16", test_addFloat16),
    ("test_addBFloat16", test_addBFloat16),

    ("test_addInt32", test_addInt32),
    ("test_addInt8", test_addInt8),
    ("test_addUInt8", test_addUInt8),
    ("test_addScalar", test_addScalar),
    ("test_addAndAssign", test_addAndAssign),

    ("test_subtract", test_subtract),
    ("test_subtractScalar", test_subtractScalar),
    ("test_subtractVector", test_subtractVector),
    ("test_subtractAndAssign", test_subtractAndAssign),

    ("test_mul", test_mul),
    ("test_mulScalar", test_mulScalar),
    ("test_mulAndAssign", test_mulAndAssign),

    ("test_div", test_div),
    ("test_divScalar", test_divScalar),
    ("test_divAndAssign", test_divAndAssign),

    ("test_ComplexFloat", test_ComplexFloat),
    ("test_ComplexFloat16", test_ComplexFloat16),

    ("test_queryMatmulProperties", test_queryMatmulProperties),
    ("test_matmul", test_matmul),
    ("test_batchMatmul", test_batchMatmul),
    ("test_leftBatchMatmul", test_leftBatchMatmul),
    ("test_rightBatchMatmul", test_rightBatchMatmul),
  ]

  //--------------------------------------------------------------------------
  func test_addStrided() {
    let a = array(0..<9, (3, 3), type: Float.self)
    let b = a[..., 1] + 1
    XCTAssert(b == [[2], [5], [8]])
  }

  //--------------------------------------------------------------------------
  func test_minimalAdd() {
    let a = array([[0, 1], [2, 3], [4, 5]], name: "a")
    let b = a + 2
    XCTAssert(b == [[2, 3], [4, 5], [6, 7]])
  }

  //--------------------------------------------------------------------------
  func test_minimalAddVJP() {
    let a = array([[0, 1], [2, 3], [4, 5]], name: "a")
    let v = ones(like: a, name: "ones")

    // only wrt lhs
    let g = pullback(at: a, in: { $0 + 2 })(v)
    XCTAssert(g == [[1, 1], [1, 1], [1, 1]])
  }

  //--------------------------------------------------------------------------
  func test_perfAdd() {
    #if !DEBUG
      let r = 300
      let c = 200
      let a = array(0..<(r * c), (r, c), name: "A")
      let b = array(0..<(r * c), (r, c), name: "B")
      var result = empty((3, 2))

      measure {
        for _ in 0..<1000 {
          result = a + b
        }
        currentQueue.waitForCompletion()
      }
      XCTAssert(result.count > 0)
    #endif
  }

  //--------------------------------------------------------------------------
  func test_add() {
    let a = array(0..<6, (3, 2), name: "A")
    let b = array(0..<6, (3, 2), name: "B")
    let aOnes = ones(like: a)

    let result = a + b
    XCTAssert(result == [[0, 2], [4, 6], [8, 10]])

    // both
    let expected: [[Float]] = [[1, 1], [1, 1], [1, 1]]
    let (g1, g2) = pullback(at: a, b, in: { $0 + $1 })(aOnes)
    XCTAssert(g1 == expected)
    XCTAssert(g2 == expected)

    // lhs
    let glhs = pullback(at: a, in: { $0 + 2 })(aOnes)
    XCTAssert(glhs == expected)

    // rhs
    let grhs = pullback(at: a, in: { 2 + $0 })(aOnes)
    XCTAssert(grhs == expected)
  }

  //--------------------------------------------------------------------------
  func test_addFloat16() {
    let a = array(0..<6, (3, 2), type: Float16.self)
    let b = array(0..<6, (3, 2), type: Float16.self)
    let result = a + b
    XCTAssert(result == [[0, 2], [4, 6], [8, 10]])
  }

  //--------------------------------------------------------------------------
  func test_addBFloat16() {
    let a = array(0..<6, (3, 2), type: BFloat16.self)
    let b = array(0..<6, (3, 2), type: BFloat16.self)
    let result = a + b
    XCTAssert(result == [[0, 2], [4, 6], [8, 10]])
  }

  //--------------------------------------------------------------------------
  func test_addInt32() {
    let a = array(0..<6, (3, 2), type: Int32.self)
    let b = array(0..<6, (3, 2), type: Int32.self)
    let result = a + b
    XCTAssert(result == [[0, 2], [4, 6], [8, 10]])
  }

  //--------------------------------------------------------------------------
  func test_addInt8() {
    let a = array(0..<6, (3, 2), type: Int8.self)
    let b = array(0..<6, (3, 2), type: Int8.self)
    let result = a + b
    XCTAssert(result == [[0, 2], [4, 6], [8, 10]])
  }

  //--------------------------------------------------------------------------
  func test_addUInt8() {
    let a = array(0..<6, (3, 2), type: UInt8.self)
    let b = array(0..<6, (3, 2), type: UInt8.self)
    let result = a + b
    XCTAssert(result == [[0, 2], [4, 6], [8, 10]])
  }

  //--------------------------------------------------------------------------
  func test_addScalar() {
    let a = array(1...6, (3, 2))
    let result = a + 1
    let expected: [[Float]] = [[2, 3], [4, 5], [6, 7]]
    XCTAssert(result == expected)

    let result2 = 1 + a
    XCTAssert(result2 == expected)
  }

  //--------------------------------------------------------------------------
  func test_addAndAssign() {
    var a = array(0...5, (3, 2))
    a += 2
    XCTAssert(a == [[2, 3], [4, 5], [6, 7]])
  }

  //--------------------------------------------------------------------------
  func test_subtract() {
    let a = array(1..<7, (3, 2))
    let b = array(0..<6, (3, 2))
    let result = a - b
    XCTAssert(result.flatArray == [1, 1, 1, 1, 1, 1])

    // both
    let (g1, g2) = pullback(at: a, b, in: { $0 - $1 })(ones(like: a))
    XCTAssert(g1.flatArray == [1, 1, 1, 1, 1, 1])
    XCTAssert(g2.flatArray == [-1, -1, -1, -1, -1, -1])

    // lhs
    let glhs = pullback(at: a, in: { $0 - 2 })(ones(like: a))
    XCTAssert(glhs.flatArray == [1, 1, 1, 1, 1, 1])

    // rhs
    let grhs = pullback(at: a, in: { 2 - $0 })(ones(like: a))
    XCTAssert(grhs.flatArray == [-1, -1, -1, -1, -1, -1])
  }

  //--------------------------------------------------------------------------
  func test_subtractScalar() {
    let a = array(1...6, (3, 2))
    let result = a - 1
    XCTAssert(result == [[0, 1], [2, 3], [4, 5]])

    let result2 = 1 - a
    XCTAssert(result2 == [[0, -1], [-2, -3], [-4, -5]])
  }

  //--------------------------------------------------------------------------
  func test_subtractVector() {
    let a = array([
      [1, 2],
      [3, 4],
      [5, 6],
    ])
    let cols = repeating(array(0...2, (3, 1)), (3, 2))
    XCTAssert(
      cols == [
        [0.0, 0.0],
        [1.0, 1.0],
        [2.0, 2.0],
      ])

    let result = a - cols
    let expected: [[Float]] = [
      [1, 2],
      [2, 3],
      [3, 4],
    ]
    XCTAssert(result == expected)

    let result2 = cols - a
    let expected2: [[Float]] = [
      [-1, -2],
      [-2, -3],
      [-3, -4],
    ]
    XCTAssert(result2 == expected2)
  }

  //--------------------------------------------------------------------------
  func test_subtractAndAssign() {
    var a = array(1...6, (3, 2))
    a -= 1
    XCTAssert(a == [[0, 1], [2, 3], [4, 5]])
  }

  //--------------------------------------------------------------------------
  func test_mul() {
    let a = array([[0.0, 1], [2, 3], [4, 5]])
    let b = array([[0.0, 1], [2, 3], [4, 5]])
    let result = a * b
    XCTAssert(result == [[0, 1], [4, 9], [16, 25]])

    // both
    let (g1, g2) = pullback(at: a, b, in: { $0 * $1 })(ones(like: a))
    XCTAssert(g1 == [[0, 1], [2, 3], [4, 5]])
    XCTAssert(g2 == [[0, 1], [2, 3], [4, 5]])

    // lhs
    let glhs = pullback(at: a, in: { $0 * 2 })(ones(like: a))
    XCTAssert(glhs.flatArray == [2, 2, 2, 2, 2, 2])

    // rhs
    let grhs = pullback(at: a, in: { 2 * $0 })(ones(like: a))
    XCTAssert(grhs.flatArray == [2, 2, 2, 2, 2, 2])
  }

  //--------------------------------------------------------------------------
  func test_mulScalar() {
    let a = array(1...6, (3, 2))
    let result = a * 2
    XCTAssert(result == [[2, 4], [6, 8], [10, 12]])
  }

  //--------------------------------------------------------------------------
  func test_mulAndAssign() {
    var a = array(1...6, (3, 2))
    a *= 2
    XCTAssert(a == [[2, 4], [6, 8], [10, 12]])
  }

  //--------------------------------------------------------------------------
  func test_div() {
    let a = array([[1, 4], [9, 16], [25, 36]])
    let b = array(1...6, (3, 2))
    let result = a / b
    XCTAssert(result == [[1, 2], [3, 4], [5, 6]])

    let (g1, g2) = pullback(at: a, b, in: { $0 / $1 })(ones(like: a))
    let g1Expected = array([[1, 0.5], [0.3333333, 0.25], [0.2, 0.1666666]])
    XCTAssert(abssum(g1 - g1Expected).element <= 1e-6)
    XCTAssert(g2.array == [[-1, -1], [-1, -1], [-1, -1]])

    // lhs
    let glhs = pullback(at: a, in: { $0 / 2 })(ones(like: a))
    XCTAssert(glhs == [[0.5, 0.5], [0.5, 0.5], [0.5, 0.5]])

    // rhs
    let grhs = pullback(at: a, in: { 2 / $0 })(ones(like: a))
    XCTAssert(
      grhs == [
        [-2, -0.125],
        [-0.024691358, -0.0078125],
        [-0.0032, -0.0015432099],
      ])
  }

  //--------------------------------------------------------------------------
  func test_divScalar() {
    let a = array(1...6, (3, 2))
    let result = a / 2
    XCTAssert(result == [[0.5, 1], [1.5, 2], [2.5, 3]])
  }

  //--------------------------------------------------------------------------
  func test_divAndAssign() {
    var a = array(1...6, (3, 2))
    a /= 2
    XCTAssert(a == [[0.5, 1], [1.5, 2], [2.5, 3]])
  }

  //--------------------------------------------------------------------------
  func test_ComplexFloat() {
    // we don't do Complex on the gpu yet, so use the cpu
    typealias CF = Complex<Float>
    let data: [CF] = [1, 2, 3, 4]
    let a = array(data, (2, 2))
    let b = array(data, (2, 2))
    let v = ones(like: a)

    // add a scalar
    XCTAssert((a + 1) == [[2, 3], [4, 5]])

    // add tensors
    XCTAssert((a + b) == [[2, 4], [6, 8]])

    // subtract a scalar
    XCTAssert((a - 1) == [[0, 1], [2, 3]])

    // subtract tensors
    XCTAssert((a - b) == [[0, 0], [0, 0]])

    // mul a scalar
    XCTAssert((a * 2) == [[2, 4], [6, 8]])

    // mul tensors
    XCTAssert((a * b) == [[1, 4], [9, 16]])

    // divide by a scalar
    let divExpected = [[CF(0.5), CF(1)], [CF(1.5), CF(2)]]
    XCTAssert((a / 2) == divExpected)

    // divide by a tensor
    XCTAssert((a / b) == [[1, 1], [1, 1]])

    // test add derivative
    do {
      let (g1, g2) = pullback(at: a, b, in: { $0 + $1 })(v)
      XCTAssert(g1 == [[1, 1], [1, 1]])
      XCTAssert(g2 == [[1, 1], [1, 1]])
    }

    do {
      let (g1, g2) = pullback(at: a, b, in: { $0 - $1 })(v)
      XCTAssert(g1 == [[1, 1], [1, 1]])
      XCTAssert(g2 == [[-1, -1], [-1, -1]])
    }
    do {
      let (g1, g2) = pullback(at: a, b, in: { $0 * $1 })(v)
      XCTAssert(g1 == [[1, 2], [3, 4]])
      XCTAssert(g2 == [[1, 2], [3, 4]])
    }
    do {
      let (g1, g2) = pullback(at: a, b, in: { $0 / $1 })(v)
      let data = [1, 0.5, 0.333333343, 0.25].map { CF($0) }
      let g1Expected = array(data, (2, 2))
      let g1sumdiff = sum(g1 - g1Expected).element
      XCTAssert(abs(g1sumdiff.real) <= 1e-6 && g1sumdiff.imaginary == 0)

      let g2Expected = -array(data, (2, 2))
      let g2sumdiff = sum(g2 - g2Expected).element
      XCTAssert(abs(g2sumdiff.real) <= 1e-6 && g2sumdiff.imaginary == 0)
    }
  }

  //--------------------------------------------------------------------------
  func test_ComplexFloat16() {
    // we don't do Complex on the gpu yet, so use the cpu
    typealias CF = Complex<Float16>
    let data: [CF] = [1, 2, 3, 4]
    let a = array(data, (2, 2))
    let b = array(data, (2, 2))
    let v = ones(like: a)

    // add a scalar
    XCTAssert((a + 1) == [[2, 3], [4, 5]])

    // add tensors
    XCTAssert((a + b) == [[2, 4], [6, 8]])

    // subtract a scalar
    XCTAssert((a - 1) == [[0, 1], [2, 3]])

    // subtract tensors
    XCTAssert((a - b) == [[0, 0], [0, 0]])

    // mul a scalar
    XCTAssert((a * 2) == [[2, 4], [6, 8]])

    // mul tensors
    XCTAssert((a * b) == [[1, 4], [9, 16]])

    // divide by a scalar
    let divExpected = [[CF(0.5), CF(1)], [CF(1.5), CF(2)]]
    XCTAssert((a / 2) == divExpected)

    // divide by a tensor
    XCTAssert((a / b) == [[1, 1], [1, 1]])

    // test add derivative
    do {
      let (g1, g2) = pullback(at: a, b, in: { $0 + $1 })(v)
      XCTAssert(g1 == [[1, 1], [1, 1]])
      XCTAssert(g2 == [[1, 1], [1, 1]])
    }

    do {
      let (g1, g2) = pullback(at: a, b, in: { $0 - $1 })(v)
      XCTAssert(g1 == [[1, 1], [1, 1]])
      XCTAssert(g2 == [[-1, -1], [-1, -1]])
    }
    do {
      let (g1, g2) = pullback(at: a, b, in: { $0 * $1 })(v)
      XCTAssert(g1 == [[1, 2], [3, 4]])
      XCTAssert(g2 == [[1, 2], [3, 4]])
    }
    do {
      let (g1, g2) = pullback(at: a, b, in: { $0 / $1 })(v)
      let data = [1, 0.5, 0.333333343, 0.25].map { CF($0) }
      let g1Expected = array(data, (2, 2))
      let g1sumdiff = sum(g1 - g1Expected).element
      XCTAssert(abs(g1sumdiff.real) <= 1e-6 && g1sumdiff.imaginary == 0)

      let g2Expected = -array(data, (2, 2))
      let g2sumdiff = sum(g2 - g2Expected).element
      XCTAssert(abs(g2sumdiff.real) <= 1e-6 && g2sumdiff.imaginary == 0)
    }
  }

  //--------------------------------------------------------------------------
  func test_queryMatmulProperties() {
    // do {
    //     let a = array(0..<6, (3, 2), type: Float16.self)
    //     print(a)
    //     let b = array(0..<8, (2, 4), type: Float16.self)
    //     print(b)
    //     var c = empty((3, 4), type: Float16.self)
    //     let preferences = MatmulPreferences()
    //     print(preferences)

    //     let props = MatmulAlgorithm.query(
    //         a, b, &c,
    //         accumulatorType: .accumulator16F,
    //         scaleType: .real16F,
    //         preferences: preferences,
    //         using: currentQueue)
    //     print(props)
    // }

    // do {
    //     let a = ones((32, 2))
    //     let b = ones((2, 64))
    //     var c = empty((32, 64))
    //     let props = queryMatmulProperties(a, false, b, false, &c)
    //     print(props)
    // }

    // do {
    //     let a = ones((512, 768))
    //     let b = ones((768, 96))
    //     var c = empty((512, 96))
    //     let props = queryMatmulProperties(a, false, b, false, &c)
    //     print(props)
    // }

    // do {
    //     let a = ones((1024, 1024))
    //     let b = ones((1024, 1024))
    //     var c = empty((1024, 1024))
    //     let props = queryMatmulProperties(a, false, b, false, &c)
    //     print(props)
    // }
  }

  //--------------------------------------------------------------------------
  func test_matmul() {
    let a = array([0, 1, 2, 3, 4, 5], (3, 2))
    let b = array([0, 1, 2, 3, 4, 5, 6, 7], (2, 4))
    let c = matmul(a, b)
    XCTAssert(
      c == [
        [4, 5, 6, 7],
        [12, 17, 22, 27],
        [20, 29, 38, 47],
      ])

    // let (g0, g1) = pullback(at: a, b, in: { matmul($0, $1) } )(ones(like: c))
    // XCTAssert(g0 == [[ 6, 22],
    //                  [ 6, 22],
    //                  [ 6, 22]])

    // XCTAssert(g1 == [[6, 6, 6, 6],
    //                  [9, 9, 9, 9]])
  }

  //--------------------------------------------------------------------------
  func test_batchMatmul() {
    //        let a = array(0..<12, (2, 3, 2))
    //        let b = array(0..<16, (2, 2, 4))
    //        let c = matmul(a, b)
    //        XCTAssert(c == [[[  4.0,   5.0,   6.0,   7.0],
    //                         [ 12.0,  17.0,  22.0,  27.0],
    //                         [ 20.0,  29.0,  38.0,  47.0]],
    //
    //                        [[132.0, 145.0, 158.0, 171.0],
    //                         [172.0, 189.0, 206.0, 223.0],
    //                         [212.0, 233.0, 254.0, 275.0]]])
    //
    //        let (g0, g1) = pullback(at: a, b, in: { matmul($0, $1) } )(ones(like: c))
    //        XCTAssert(g0 == [[[ 6.0, 22.0],
    //                          [ 6.0, 22.0],
    //                          [ 6.0, 22.0]],
    //
    //                         [[38.0, 54.0],
    //                          [38.0, 54.0],
    //                          [38.0, 54.0]]])
    //
    //        XCTAssert(g1 == [[[ 6.0,  6.0,  6.0,  6.0],
    //                          [ 9.0,  9.0,  9.0,  9.0]],
    //
    //                         [[24.0, 24.0, 24.0, 24.0],
    //                          [27.0, 27.0, 27.0, 27.0]]])
  }

  //--------------------------------------------------------------------------
  func test_leftBatchMatmul() {
    //        let a = array(0..<12, (2, 3, 2))
    //        let b = array(0..<8, (2, 4))
    //        let c = matmul(a, b)
    //        XCTAssert(c == [[[ 4,  5,  6,  7],
    //                         [12, 17, 22, 27],
    //                         [20, 29, 38, 47]]])
    //
    //        let (g0, g1) = pullback(at: a, b, in: { matmul($0, $1) } )(ones(like: c))
    //        XCTAssert(g0 == [[[ 6.0, 22.0],
    //                          [ 6.0, 22.0],
    //                          [ 6.0, 22.0]],
    //
    //                         [[ 6.0, 22.0],
    //                          [ 6.0, 22.0],
    //                          [ 6.0, 22.0]]])
    //
    //        XCTAssert(g1 == [[30.0, 30.0, 30.0, 30.0],
    //                         [36.0, 36.0, 36.0, 36.0]])
  }

  //--------------------------------------------------------------------------
  func test_rightBatchMatmul() {
    //        let a = array(0..<6, (3, 2))
    //        let b = array(0..<16, (2, 2, 4))
    //        let c = matmul(a, b)
    //        XCTAssert(c == [[[  4.0,   5.0,   6.0,   7.0],
    //                         [ 12.0,  17.0,  22.0,  27.0],
    //                         [ 20.0,  29.0,  38.0,  47.0]],
    //
    //                        [[ 12.0,  13.0,  14.0,  15.0],
    //                         [ 52.0,  57.0,  62.0,  67.0],
    //                         [ 92.0, 101.0, 110.0, 119.0]]])
    //
    //        let (g0, g1) = pullback(at: a, b, in: { matmul($0, $1) } )(ones(like: c))
    //        XCTAssert(g0 == [[44.0, 76.0],
    //                         [44.0, 76.0],
    //                         [44.0, 76.0]])
    //
    //        XCTAssert(g1 == [[[6.0, 6.0, 6.0, 6.0],
    //                          [9.0, 9.0, 9.0, 9.0]],
    //
    //                         [[6.0, 6.0, 6.0, 6.0],
    //                          [9.0, 9.0, 9.0, 9.0]]])
  }
}<|MERGE_RESOLUTION|>--- conflicted
+++ resolved
@@ -13,16 +13,12 @@
 // See the License for the specific language governing permissions and
 // limitations under the License.
 //
-<<<<<<< HEAD
-
-=======
-import XCTest
-import _Differentiation
->>>>>>> 461265ed
+
 import Foundation
 import Numerics
 import SwiftRT
 import XCTest
+import _Differentiation
 
 class test_AlgebraicField: XCTestCase {
   //--------------------------------------------------------------------------
